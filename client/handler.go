/*
 * Copyright © 2015-2018 Aeneas Rekkas <aeneas+oss@aeneas.io>
 *
 * Licensed under the Apache License, Version 2.0 (the "License");
 * you may not use this file except in compliance with the License.
 * You may obtain a copy of the License at
 *
 *     http://www.apache.org/licenses/LICENSE-2.0
 *
 * Unless required by applicable law or agreed to in writing, software
 * distributed under the License is distributed on an "AS IS" BASIS,
 * WITHOUT WARRANTIES OR CONDITIONS OF ANY KIND, either express or implied.
 * See the License for the specific language governing permissions and
 * limitations under the License.
 *
 * @author		Aeneas Rekkas <aeneas+oss@aeneas.io>
 * @copyright 	2015-2018 Aeneas Rekkas <aeneas+oss@aeneas.io>
 * @license 	Apache-2.0
 */

package client

import (
	"context"
	"encoding/base64"
	"encoding/json"
	"io"
	"net/http"
	"strings"
	"time"

	"github.com/ory/x/errorsx"

	"github.com/ory/herodot"
	"github.com/ory/x/sqlcon"

	"github.com/ory/hydra/x"

	"github.com/julienschmidt/httprouter"
	"github.com/pkg/errors"

	"github.com/ory/x/pagination"
)

type Handler struct {
	r InternalRegistry
}

const (
	ClientsHandlerPath    = "/clients"
	DynClientsHandlerPath = "/connect/register"
)

func NewHandler(r InternalRegistry) *Handler {
	return &Handler{
		r: r,
	}
}

func (h *Handler) SetRoutes(admin *x.RouterAdmin, public *x.RouterPublic, dynamicRegistration bool) {
	admin.GET(ClientsHandlerPath, h.List)
	admin.POST(ClientsHandlerPath, h.Create)
	admin.GET(ClientsHandlerPath+"/:id", h.Get)
	admin.PUT(ClientsHandlerPath+"/:id", h.Update)
	admin.PATCH(ClientsHandlerPath+"/:id", h.Patch)
	admin.DELETE(ClientsHandlerPath+"/:id", h.Delete)

	if dynamicRegistration {
		public.POST(DynClientsHandlerPath, h.CreateDynamicRegistration)
		public.GET(DynClientsHandlerPath, h.GetDynamicRegistration)
		public.PUT(DynClientsHandlerPath, h.UpdateDynamicRegistration)
		public.DELETE(DynClientsHandlerPath, h.DeleteDynamicRegistration)
	}
}

// swagger:route POST /clients admin createOAuth2Client
//
// Create an OAuth 2.0 Client
//
// Create a new OAuth 2.0 client If you pass `client_secret` the secret will be used, otherwise a random secret will be generated. The secret will be returned in the response and you will not be able to retrieve it later on. Write the secret down and keep it somwhere safe.
//
// OAuth 2.0 clients are used to perform OAuth 2.0 and OpenID Connect flows. Usually, OAuth 2.0 clients are generated for applications which want to consume your OAuth 2.0 or OpenID Connect capabilities. To manage ORY Hydra, you will need an OAuth 2.0 Client as well. Make sure that this endpoint is well protected and only callable by first-party components.
//
//
//     Consumes:
//     - application/json
//
//     Produces:
//     - application/json
//
//     Schemes: http, https
//
//     Responses:
//       201: oAuth2Client
//       400: jsonError
//       409: jsonError
//       500: jsonError
func (h *Handler) Create(w http.ResponseWriter, r *http.Request, _ httprouter.Params) {
	c, err := h.create(w, r, h.r.ClientValidator().Validate)
	if err != nil {
		h.r.Writer().WriteError(w, r, errorsx.WithStack(err))
		return
	}

	h.r.Writer().WriteCreated(w, r, ClientsHandlerPath+"/"+c.GetID(), &c)
}

// swagger:route POST /connect/register public createOAuth2ClientPublic
//
// Create an OAuth 2.0 Client
//
// Create a new OAuth 2.0 client If you pass `client_secret` the secret will be used, otherwise a random secret will be generated. The secret will be returned in the response and you will not be able to retrieve it later on. Write the secret down and keep it somewhere safe.
//
// OAuth 2.0 clients are used to perform OAuth 2.0 and OpenID Connect flows. Usually, OAuth 2.0 clients are generated for applications which want to consume your OAuth 2.0 or OpenID Connect capabilities. To manage ORY Hydra, you will need an OAuth 2.0 Client as well.
//
//
//     Consumes:
//     - application/json
//
//     Produces:
//     - application/json
//
//     Schemes: http, https
//
//     Responses:
//       201: oAuth2Client
//       400: genericError
//       409: genericError
//       500: genericError
func (h *Handler) CreateDynamicRegistration(w http.ResponseWriter, r *http.Request, ps httprouter.Params) {
	c, err := h.create(w, r, h.r.ClientValidator().ValidateDynamicRegistration)
	if err != nil {
		h.r.Writer().WriteError(w, r, errorsx.WithStack(err))
		return
	}

	h.r.Writer().WriteCreated(w, r, ClientsHandlerPath+"/"+c.GetID(), &c)
}

func (h *Handler) create(w http.ResponseWriter, r *http.Request, f func(*Client) error) (*Client, error) {
	var c Client

	if err := json.NewDecoder(r.Body).Decode(&c); err != nil {
		return nil, err
	}

	if len(c.Secret) == 0 {
		secretb, err := x.GenerateSecret(26)
		if err != nil {
			return nil, err
		}
		c.Secret = string(secretb)
	}

	if err := f(&c); err != nil {
		return nil, err
	}

	secret := c.Secret
	c.CreatedAt = time.Now().UTC().Round(time.Second)
	c.UpdatedAt = c.CreatedAt
	if err := h.r.ClientManager().CreateClient(r.Context(), &c); err != nil {
		return nil, err
	}

	c.Secret = ""
	if !c.IsPublic() {
		c.Secret = secret
	}
	return &c, nil
}

// swagger:route PUT /clients/{id} admin updateOAuth2Client
//
// Update an OAuth 2.0 Client
//
// Update an existing OAuth 2.0 Client. If you pass `client_secret` the secret will be updated and returned via the API. This is the only time you will be able to retrieve the client secret, so write it down and keep it safe.
//
// OAuth 2.0 clients are used to perform OAuth 2.0 and OpenID Connect flows. Usually, OAuth 2.0 clients are generated for applications which want to consume your OAuth 2.0 or OpenID Connect capabilities. To manage ORY Hydra, you will need an OAuth 2.0 Client as well. Make sure that this endpoint is well protected and only callable by first-party components.
//
//     Consumes:
//     - application/json
//
//     Produces:
//     - application/json
//
//     Schemes: http, https
//
//     Responses:
//       200: oAuth2Client
//       500: jsonError
func (h *Handler) Update(w http.ResponseWriter, r *http.Request, ps httprouter.Params) {
	var c Client

	if err := json.NewDecoder(r.Body).Decode(&c); err != nil {
		h.r.Writer().WriteError(w, r, errorsx.WithStack(err))
		return
	}

	c.OutfacingID = ps.ByName("id")
	if err := h.updateClient(r.Context(), &c); err != nil {
		h.r.Writer().WriteError(w, r, err)
		return
	}

	h.r.Writer().Write(w, r, &c)
}

// swagger:route PATCH /clients/{id} admin patchOAuth2Client
//
// Patch an OAuth 2.0 Client
//
// Patch an existing OAuth 2.0 Client. If you pass `client_secret` the secret will be updated and returned via the API. This is the only time you will be able to retrieve the client secret, so write it down and keep it safe.
//
// OAuth 2.0 clients are used to perform OAuth 2.0 and OpenID Connect flows. Usually, OAuth 2.0 clients are generated for applications which want to consume your OAuth 2.0 or OpenID Connect capabilities. To manage ORY Hydra, you will need an OAuth 2.0 Client as well. Make sure that this endpoint is well protected and only callable by first-party components.
//
//     Consumes:
//     - application/json
//
//     Produces:
//     - application/json
//
//     Schemes: http, https
//
//     Responses:
//       200: oAuth2Client
//       500: jsonError
func (h *Handler) Patch(w http.ResponseWriter, r *http.Request, ps httprouter.Params) {
	patchJSON, err := io.ReadAll(r.Body)
	if err != nil {
		h.r.Writer().WriteError(w, r, err)
		return
	}

	id := ps.ByName("id")
	c, err := h.r.ClientManager().GetConcreteClient(r.Context(), id)
	if err != nil {
		h.r.Writer().WriteError(w, r, err)
		return
	}

	if err := x.ApplyJSONPatch(patchJSON, c, "/id"); err != nil {
		h.r.Writer().WriteError(w, r, err)
		return
	}

	if err := h.updateClient(r.Context(), c); err != nil {
		h.r.Writer().WriteError(w, r, err)
		return
	}

	h.r.Writer().Write(w, r, c)
}

func (h *Handler) updateClient(ctx context.Context, c *Client) error {
	var secret string
	if len(c.Secret) > 0 {
		secret = c.Secret
	}
	if err := h.r.ClientValidator().Validate(c); err != nil {
		return err
	}

	c.UpdatedAt = time.Now().UTC().Round(time.Second)
	if err := h.r.ClientManager().UpdateClient(ctx, c); err != nil {
		return err
	}
	c.Secret = secret
	return nil
}

<<<<<<< HEAD
// swagger:route PUT/connect/register public updateOAuth2ClientPublic
//
// Update an OAuth 2.0 Client
//
// Update an existing OAuth 2.0 Client. If you pass `client_secret` the secret will be updated and returned via the API. This is the only time you will be able to retrieve the client secret, so write it down and keep it safe.
//
// OAuth 2.0 clients are used to perform OAuth 2.0 and OpenID Connect flows. Usually, OAuth 2.0 clients are generated for applications which want to consume your OAuth 2.0 or OpenID Connect capabilities. To manage ORY Hydra, you will need an OAuth 2.0 Client as well. Make sure that this endpoint is well protected.
//
//     Consumes:
//     - application/json
//
//     Produces:
//     - application/json
//
//     Schemes: http, https
//
//     Responses:
//       200: oAuth2Client
//       500: genericError
func (h *Handler) UpdateDynamicRegistration(w http.ResponseWriter, r *http.Request, ps httprouter.Params) {
	var c Client

	if err := json.NewDecoder(r.Body).Decode(&c); err != nil {
		h.r.Writer().WriteError(w, r, errorsx.WithStack(err))
		return
	}

	var secret string
	if len(c.Secret) > 0 {
		secret = c.Secret
	}

	c.OutfacingID = r.URL.Query().Get("client_id")
	if err := h.ValidateDynClientRegistrationAuthorization(r, c); err != nil {
		h.r.Writer().WriteErrorCode(w, r, http.StatusUnauthorized, err)
		return
	}

	if err := h.r.ClientValidator().ValidateDynamicRegistration(&c); err != nil {
		h.r.Writer().WriteError(w, r, err)
		return
	}

	c.UpdatedAt = time.Now().UTC().Round(time.Second)
	if err := h.r.ClientManager().UpdateClient(r.Context(), &c); err != nil {
		h.r.Writer().WriteError(w, r, err)
		return
	}

	c.Secret = secret
	h.r.Writer().Write(w, r, &c)
=======
// swagger:parameters listOAuth2Clients
type Filter struct {
	// The maximum amount of clients to returned, upper bound is 500 clients.
	// in: query
	Limit int `json:"limit"`

	// The offset from where to start looking.
	// in: query
	Offset int `json:"offset"`

	// The name of the clients to filter by.
	// in: query
	Name string `json:"client_name"`

	// The owner of the clients to filter by.
	// in: query
	Owner string `json:"owner"`
>>>>>>> beb72e4b
}

// swagger:route GET /clients admin listOAuth2Clients
//
// List OAuth 2.0 Clients
//
// This endpoint lists all clients in the database, and never returns client secrets. As a default it lists the first 100 clients. The `limit` parameter can be used to retrieve more clients, but it has an upper bound at 500 objects. Pagination should be used to retrieve more than 500 objects.
//
// OAuth 2.0 clients are used to perform OAuth 2.0 and OpenID Connect flows. Usually, OAuth 2.0 clients are generated for applications which want to consume your OAuth 2.0 or OpenID Connect capabilities. To manage ORY Hydra, you will need an OAuth 2.0 Client as well. Make sure that this endpoint is well protected and only callable by first-party components.
// The "Link" header is also included in successful responses, which contains one or more links for pagination, formatted like so: '<https://hydra-url/admin/clients?limit={limit}&offset={offset}>; rel="{page}"', where page is one of the following applicable pages: 'first', 'next', 'last', and 'previous'.
// Multiple links can be included in this header, and will be separated by a comma.
//
//     Consumes:
//     - application/json
//
//     Produces:
//     - application/json
//
//     Schemes: http, https
//
//     Responses:
//       200: oAuth2ClientList
//       500: jsonError
func (h *Handler) List(w http.ResponseWriter, r *http.Request, ps httprouter.Params) {
	limit, offset := pagination.Parse(r, 100, 0, 500)
	filters := Filter{
		Limit:  limit,
		Offset: offset,
		Name:   r.URL.Query().Get("client_name"),
		Owner:  r.URL.Query().Get("owner"),
	}

	c, err := h.r.ClientManager().GetClients(r.Context(), filters)
	if err != nil {
		h.r.Writer().WriteError(w, r, err)
		return
	}

	for k := range c {
		c[k].Secret = ""
	}

	n, err := h.r.ClientManager().CountClients(r.Context())
	if err != nil {
		h.r.Writer().WriteError(w, r, err)
		return
	}

	pagination.Header(w, r.URL, n, limit, offset)

	if c == nil {
		c = []Client{}
	}

	h.r.Writer().Write(w, r, c)
}

// swagger:route GET /clients/{id} admin getOAuth2Client
//
// Get an OAuth 2.0 Client.
//
// Get an OAUth 2.0 client by its ID. This endpoint never returns passwords.
//
// OAuth 2.0 clients are used to perform OAuth 2.0 and OpenID Connect flows. Usually, OAuth 2.0 clients are generated for applications which want to consume your OAuth 2.0 or OpenID Connect capabilities. To manage ORY Hydra, you will need an OAuth 2.0 Client as well. Make sure that this endpoint is well protected and only callable by first-party components.
//
//
//     Consumes:
//     - application/json
//
//     Produces:
//     - application/json
//
//     Schemes: http, https
//
//     Responses:
//       200: oAuth2Client
//       401: jsonError
//       500: jsonError
func (h *Handler) Get(w http.ResponseWriter, r *http.Request, ps httprouter.Params) {
	var id = ps.ByName("id")

	c, err := h.r.ClientManager().GetConcreteClient(r.Context(), id)
	if err != nil {
		if errors.Is(err, sqlcon.ErrNoRows) {
			err = herodot.ErrUnauthorized.WithReason("The requested OAuth 2.0 client does not exist or you did not provide the necessary credentials")
		}
		h.r.Writer().WriteError(w, r, err)
		return
	}

	c.Secret = ""
	h.r.Writer().Write(w, r, c)
}

// swagger:route GET /connect/register public getOAuth2ClientPublic
//
// Get an OAuth 2.0 Client.
//
// Get an OAUth 2.0 client by its ID. This endpoint never returns passwords.
//
// OAuth 2.0 clients are used to perform OAuth 2.0 and OpenID Connect flows. Usually, OAuth 2.0 clients are generated for applications which want to consume your OAuth 2.0 or OpenID Connect capabilities. To manage ORY Hydra, you will need an OAuth 2.0 Client as well. Make sure that this endpoint is well protected.
//
//
//     Consumes:
//     - application/json
//
//     Produces:
//     - application/json
//
//     Schemes: http, https
//
//     Responses:
//       200: oAuth2Client
//       401: genericError
//       500: genericError
func (h *Handler) GetDynamicRegistration(w http.ResponseWriter, r *http.Request, ps httprouter.Params) {
	var id = r.URL.Query().Get("client_id")

	c, err := h.r.ClientManager().GetConcreteClient(r.Context(), id)
	if err != nil {
		err = herodot.ErrUnauthorized.WithReason("The requested OAuth 2.0 client does not exist or you did not provide the necessary credentials")
		h.r.Writer().WriteError(w, r, err)
		return
	}

	if err := h.ValidateDynClientRegistrationAuthorization(r, *c); err != nil {
		h.r.Writer().WriteErrorCode(w, r, http.StatusUnauthorized, err)
		return
	}

	c.Secret = ""
	c.Metadata = nil
	h.r.Writer().Write(w, r, c)
}

// swagger:route DELETE /clients/{id} admin deleteOAuth2Client
//
// Deletes an OAuth 2.0 Client
//
// Delete an existing OAuth 2.0 Client by its ID.
//
// OAuth 2.0 clients are used to perform OAuth 2.0 and OpenID Connect flows. Usually, OAuth 2.0 clients are generated for applications which want to consume your OAuth 2.0 or OpenID Connect capabilities. To manage ORY Hydra, you will need an OAuth 2.0 Client as well. Make sure that this endpoint is well protected and only callable by first-party components.
//
//     Consumes:
//     - application/json
//
//     Produces:
//     - application/json
//
//     Schemes: http, https
//
//     Responses:
//       204: emptyResponse
//       404: jsonError
//       500: jsonError
func (h *Handler) Delete(w http.ResponseWriter, r *http.Request, ps httprouter.Params) {
	var id = ps.ByName("id")

	if err := h.r.ClientManager().DeleteClient(r.Context(), id); err != nil {
		h.r.Writer().WriteError(w, r, err)
		return
	}

	w.WriteHeader(http.StatusNoContent)
}

// swagger:route DELETE /connect/register public deleteOAuth2ClientPublic
//
// Deletes an OAuth 2.0 Client
//
// Delete an existing OAuth 2.0 Client by its ID.
//
// OAuth 2.0 clients are used to perform OAuth 2.0 and OpenID Connect flows. Usually, OAuth 2.0 clients are generated for applications which want to consume your OAuth 2.0 or OpenID Connect capabilities. To manage ORY Hydra, you will need an OAuth 2.0 Client as well. Make sure that this endpoint is well protected.
//
//     Consumes:
//     - application/json
//
//     Produces:
//     - application/json
//
//     Schemes: http, https
//
//     Responses:
//       204: emptyResponse
//       404: genericError
//       500: genericError
func (h *Handler) DeleteDynamicRegistration(w http.ResponseWriter, r *http.Request, ps httprouter.Params) {
	var id = r.URL.Query().Get("client_id")

	c, err := h.r.ClientManager().GetConcreteClient(r.Context(), id)
	if err != nil {
		err = herodot.ErrUnauthorized.WithReason("The requested OAuth 2.0 client does not exist or you did not provide the necessary credentials")
		h.r.Writer().WriteError(w, r, err)
		return
	}

	if err := h.ValidateDynClientRegistrationAuthorization(r, *c); err != nil {
		h.r.Writer().WriteErrorCode(w, r, http.StatusUnauthorized, err)
		return
	}

	if err := h.r.ClientManager().DeleteClient(r.Context(), id); err != nil {
		h.r.Writer().WriteError(w, r, err)
		return
	}

	w.WriteHeader(http.StatusNoContent)
}

func (h *Handler) ValidateDynClientRegistrationAuthorization(r *http.Request, c Client) error {

	basicAuth := getBasicAuth(r)
	if basicAuth == "" {
		return herodot.ErrUnauthorized.WithReason("Invalid authorization")
	}
	sDec, err := base64.StdEncoding.DecodeString(basicAuth)
	if err != nil {
		return herodot.ErrUnauthorized.WithReason("Invalid authorization")
	}
	split := strings.SplitN(string(sDec), ":", 2)
	if len(split) != 2 {
		return herodot.ErrUnauthorized.WithReason("Invalid authorization")
	}
	if c.OutfacingID != split[0] {
		return herodot.ErrUnauthorized.WithReason("Invalid authorization")
	}
	_, err = h.r.ClientManager().Authenticate(r.Context(), split[0], []byte(split[1]))
	if err != nil {
		return herodot.ErrUnauthorized.WithReason("Invalid authorization")
	}
	return nil
}

func getBasicAuth(req *http.Request) string {
	auth := req.Header.Get("Authorization")
	split := strings.SplitN(auth, " ", 2)
	if len(split) != 2 || !strings.EqualFold(split[0], "Basic") {
		// Nothing in Authorization header
		return ""
	}

	return split[1]
}<|MERGE_RESOLUTION|>--- conflicted
+++ resolved
@@ -269,7 +269,6 @@
 	return nil
 }
 
-<<<<<<< HEAD
 // swagger:route PUT/connect/register public updateOAuth2ClientPublic
 //
 // Update an OAuth 2.0 Client
@@ -321,7 +320,8 @@
 
 	c.Secret = secret
 	h.r.Writer().Write(w, r, &c)
-=======
+}
+
 // swagger:parameters listOAuth2Clients
 type Filter struct {
 	// The maximum amount of clients to returned, upper bound is 500 clients.
@@ -339,7 +339,6 @@
 	// The owner of the clients to filter by.
 	// in: query
 	Owner string `json:"owner"`
->>>>>>> beb72e4b
 }
 
 // swagger:route GET /clients admin listOAuth2Clients
