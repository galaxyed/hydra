--- conflicted
+++ resolved
@@ -24,11 +24,7 @@
 	"strings"
 	"time"
 
-<<<<<<< HEAD
-	"github.com/gobuffalo/pop/v5"
-=======
 	"github.com/gobuffalo/pop/v6"
->>>>>>> 10a3cd77
 	"github.com/gofrs/uuid"
 
 	jose "gopkg.in/square/go-jose.v2" // Naming the dependency jose is important for go-swagger to work, see https://github.com/go-swagger/go-swagger/issues/1587
@@ -42,12 +38,8 @@
 //
 // swagger:model oAuth2Client
 type Client struct {
-<<<<<<< HEAD
-	ID uuid.UUID `json:"-" db:"pk"`
-=======
 	ID  uuid.UUID `json:"-" db:"pk"`
 	NID uuid.UUID `db:"nid" faker:"-" json:"-"`
->>>>>>> 10a3cd77
 
 	// This field is deprecated and will be removed
 	PKDeprecated int64 `json:"-" db:"pk_deprecated"`
