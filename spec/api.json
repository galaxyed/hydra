--- conflicted
+++ resolved
@@ -3130,373 +3130,6 @@
             },
             "description": "jsonError"
           }
-<<<<<<< HEAD
-        }
-      }
-    },
-    "healthStatus": {
-      "type": "object",
-      "properties": {
-        "status": {
-          "description": "Status always contains \"ok\".",
-          "type": "string"
-        }
-      }
-    },
-    "jsonError": {
-      "description": "Error responses are sent when an error (e.g. unauthorized, bad request, ...) occurred.",
-      "type": "object",
-      "title": "Generic Error Response",
-      "properties": {
-        "error": {
-          "description": "Name is the error name.",
-          "type": "string",
-          "example": "The requested resource could not be found"
-        },
-        "error_debug": {
-          "description": "Debug contains debug information. This is usually not available and has to be enabled.",
-          "type": "string",
-          "example": "The database adapter was unable to find the element"
-        },
-        "error_description": {
-          "description": "Description contains further information on the nature of the error.",
-          "type": "string",
-          "example": "Object with ID 12345 does not exist"
-        },
-        "status_code": {
-          "description": "Code represents the error status code (404, 403, 401, ...).",
-          "type": "integer",
-          "format": "int64",
-          "example": 404
-        }
-      }
-    },
-    "jsonWebKeySetGeneratorRequest": {
-      "type": "object",
-      "required": [
-        "alg",
-        "use",
-        "kid"
-      ],
-      "properties": {
-        "alg": {
-          "description": "The algorithm to be used for creating the key. Supports \"RS256\", \"ES256\", \"ES512\", \"HS512\", and \"HS256\"",
-          "type": "string"
-        },
-        "kid": {
-          "description": "The kid of the key to be created",
-          "type": "string"
-        },
-        "use": {
-          "description": "The \"use\" (public key use) parameter identifies the intended use of\nthe public key. The \"use\" parameter is employed to indicate whether\na public key is used for encrypting data or verifying the signature\non data. Valid values are \"enc\" and \"sig\".",
-          "type": "string"
-        }
-      }
-    },
-    "loginRequest": {
-      "type": "object",
-      "title": "Contains information on an ongoing login request.",
-      "required": [
-        "challenge",
-        "requested_scope",
-        "requested_access_token_audience",
-        "skip",
-        "subject",
-        "client",
-        "request_url"
-      ],
-      "properties": {
-        "challenge": {
-          "description": "ID is the identifier (\"login challenge\") of the login request. It is used to\nidentify the session.",
-          "type": "string"
-        },
-        "client": {
-          "$ref": "#/definitions/oAuth2Client"
-        },
-        "oidc_context": {
-          "$ref": "#/definitions/openIDConnectContext"
-        },
-        "request_url": {
-          "description": "RequestURL is the original OAuth 2.0 Authorization URL requested by the OAuth 2.0 client. It is the URL which\ninitiates the OAuth 2.0 Authorization Code or OAuth 2.0 Implicit flow. This URL is typically not needed, but\nmight come in handy if you want to deal with additional request parameters.",
-          "type": "string"
-        },
-        "requested_access_token_audience": {
-          "$ref": "#/definitions/StringSlicePipeDelimiter"
-        },
-        "requested_scope": {
-          "$ref": "#/definitions/StringSlicePipeDelimiter"
-        },
-        "session_id": {
-          "description": "SessionID is the login session ID. If the user-agent reuses a login session (via cookie / remember flag)\nthis ID will remain the same. If the user-agent did not have an existing authentication session (e.g. remember is false)\nthis will be a new random value. This value is used as the \"sid\" parameter in the ID Token and in OIDC Front-/Back-\nchannel logout. It's value can generally be used to associate consecutive login requests by a certain user.",
-          "type": "string"
-        },
-        "skip": {
-          "description": "Skip, if true, implies that the client has requested the same scopes from the same user previously.\nIf true, you can skip asking the user to grant the requested scopes, and simply forward the user to the redirect URL.\n\nThis feature allows you to update / set session information.",
-          "type": "boolean"
-        },
-        "subject": {
-          "description": "Subject is the user ID of the end-user that authenticated. Now, that end user needs to grant or deny the scope\nrequested by the OAuth 2.0 client. If this value is set and `skip` is true, you MUST include this subject type\nwhen accepting the login request, or the request will fail.",
-          "type": "string"
-        }
-      }
-    },
-    "logoutRequest": {
-      "type": "object",
-      "title": "Contains information about an ongoing logout request.",
-      "properties": {
-        "challenge": {
-          "description": "Challenge is the identifier (\"logout challenge\") of the logout authentication request. It is used to\nidentify the session.",
-          "type": "string"
-        },
-        "client": {
-          "$ref": "#/definitions/oAuth2Client"
-        },
-        "request_url": {
-          "description": "RequestURL is the original Logout URL requested.",
-          "type": "string"
-        },
-        "rp_initiated": {
-          "description": "RPInitiated is set to true if the request was initiated by a Relying Party (RP), also known as an OAuth 2.0 Client.",
-          "type": "boolean"
-        },
-        "sid": {
-          "description": "SessionID is the login session ID that was requested to log out.",
-          "type": "string"
-        },
-        "subject": {
-          "description": "Subject is the user for whom the logout was request.",
-          "type": "string"
-        }
-      }
-    },
-    "nullTime": {
-      "type": "string",
-      "format": "date-time",
-      "title": "NullTime implements sql.NullTime functionality."
-    },
-    "oAuth2Client": {
-      "type": "object",
-      "title": "Client represents an OAuth 2.0 Client.",
-      "properties": {
-        "allowed_cors_origins": {
-          "$ref": "#/definitions/StringSlicePipeDelimiter"
-        },
-        "audience": {
-          "$ref": "#/definitions/StringSlicePipeDelimiter"
-        },
-        "backchannel_logout_session_required": {
-          "description": "Boolean value specifying whether the RP requires that a sid (session ID) Claim be included in the Logout\nToken to identify the RP session with the OP when the backchannel_logout_uri is used.\nIf omitted, the default value is false.",
-          "type": "boolean"
-        },
-        "backchannel_logout_uri": {
-          "description": "RP URL that will cause the RP to log itself out when sent a Logout Token by the OP.",
-          "type": "string"
-        },
-        "client_id": {
-          "description": "ID  is the id for this client.",
-          "type": "string"
-        },
-        "client_name": {
-          "description": "Name is the human-readable string name of the client to be presented to the\nend-user during authorization.",
-          "type": "string"
-        },
-        "client_secret": {
-          "description": "Secret is the client's secret. The secret will be included in the create request as cleartext, and then\nnever again. The secret is stored using BCrypt so it is impossible to recover it. Tell your users\nthat they need to write the secret down as it will not be made available again.",
-          "type": "string"
-        },
-        "client_secret_expires_at": {
-          "description": "SecretExpiresAt is an integer holding the time at which the client\nsecret will expire or 0 if it will not expire. The time is\nrepresented as the number of seconds from 1970-01-01T00:00:00Z as\nmeasured in UTC until the date/time of expiration.\n\nThis feature is currently not supported and it's value will always\nbe set to 0.",
-          "type": "integer",
-          "format": "int64"
-        },
-        "client_uri": {
-          "description": "ClientURI is an URL string of a web page providing information about the client.\nIf present, the server SHOULD display this URL to the end-user in\na clickable fashion.",
-          "type": "string"
-        },
-        "contacts": {
-          "$ref": "#/definitions/StringSlicePipeDelimiter"
-        },
-        "created_at": {
-          "description": "CreatedAt returns the timestamp of the client's creation.",
-          "type": "string",
-          "format": "date-time"
-        },
-        "frontchannel_logout_session_required": {
-          "description": "Boolean value specifying whether the RP requires that iss (issuer) and sid (session ID) query parameters be\nincluded to identify the RP session with the OP when the frontchannel_logout_uri is used.\nIf omitted, the default value is false.",
-          "type": "boolean"
-        },
-        "frontchannel_logout_uri": {
-          "description": "RP URL that will cause the RP to log itself out when rendered in an iframe by the OP. An iss (issuer) query\nparameter and a sid (session ID) query parameter MAY be included by the OP to enable the RP to validate the\nrequest and to determine which of the potentially multiple sessions is to be logged out; if either is\nincluded, both MUST be.",
-          "type": "string"
-        },
-        "grant_types": {
-          "$ref": "#/definitions/StringSlicePipeDelimiter"
-        },
-        "jwks": {
-          "$ref": "#/definitions/JoseJSONWebKeySet"
-        },
-        "jwks_uri": {
-          "description": "URL for the Client's JSON Web Key Set [JWK] document. If the Client signs requests to the Server, it contains\nthe signing key(s) the Server uses to validate signatures from the Client. The JWK Set MAY also contain the\nClient's encryption keys(s), which are used by the Server to encrypt responses to the Client. When both signing\nand encryption keys are made available, a use (Key Use) parameter value is REQUIRED for all keys in the referenced\nJWK Set to indicate each key's intended usage. Although some algorithms allow the same key to be used for both\nsignatures and encryption, doing so is NOT RECOMMENDED, as it is less secure. The JWK x5c parameter MAY be used\nto provide X.509 representations of keys provided. When used, the bare key values MUST still be present and MUST\nmatch those in the certificate.",
-          "type": "string"
-        },
-        "logo_uri": {
-          "description": "LogoURI is an URL string that references a logo for the client.",
-          "type": "string"
-        },
-        "metadata": {
-          "$ref": "#/definitions/JSONRawMessage"
-        },
-        "owner": {
-          "description": "Owner is a string identifying the owner of the OAuth 2.0 Client.",
-          "type": "string"
-        },
-        "policy_uri": {
-          "description": "PolicyURI is a URL string that points to a human-readable privacy policy document\nthat describes how the deployment organization collects, uses,\nretains, and discloses personal data.",
-          "type": "string"
-        },
-        "post_logout_redirect_uris": {
-          "$ref": "#/definitions/StringSlicePipeDelimiter"
-        },
-        "redirect_uris": {
-          "$ref": "#/definitions/StringSlicePipeDelimiter"
-        },
-        "request_object_signing_alg": {
-          "description": "JWS [JWS] alg algorithm [JWA] that MUST be used for signing Request Objects sent to the OP. All Request Objects\nfrom this Client MUST be rejected, if not signed with this algorithm.",
-          "type": "string"
-        },
-        "request_uris": {
-          "$ref": "#/definitions/StringSlicePipeDelimiter"
-        },
-        "response_types": {
-          "$ref": "#/definitions/StringSlicePipeDelimiter"
-        },
-        "scope": {
-          "description": "Scope is a string containing a space-separated list of scope values (as\ndescribed in Section 3.3 of OAuth 2.0 [RFC6749]) that the client\ncan use when requesting access tokens.",
-          "type": "string",
-          "pattern": "([a-zA-Z0-9\\.\\*]+\\s?)+"
-        },
-        "sector_identifier_uri": {
-          "description": "URL using the https scheme to be used in calculating Pseudonymous Identifiers by the OP. The URL references a\nfile with a single JSON array of redirect_uri values.",
-          "type": "string"
-        },
-        "subject_type": {
-          "description": "SubjectType requested for responses to this Client. The subject_types_supported Discovery parameter contains a\nlist of the supported subject_type values for this server. Valid types include `pairwise` and `public`.",
-          "type": "string"
-        },
-        "token_endpoint_auth_method": {
-          "description": "Requested Client Authentication method for the Token Endpoint. The options are client_secret_post,\nclient_secret_basic, private_key_jwt, and none.",
-          "type": "string"
-        },
-        "token_endpoint_auth_signing_alg": {
-          "description": "Requested Client Authentication signing algorithm for the Token Endpoint.",
-          "type": "string"
-        },
-        "tos_uri": {
-          "description": "TermsOfServiceURI is a URL string that points to a human-readable terms of service\ndocument for the client that describes a contractual relationship\nbetween the end-user and the client that the end-user accepts when\nauthorizing the client.",
-          "type": "string"
-        },
-        "updated_at": {
-          "description": "UpdatedAt returns the timestamp of the last update.",
-          "type": "string",
-          "format": "date-time"
-        },
-        "userinfo_signed_response_alg": {
-          "description": "JWS alg algorithm [JWA] REQUIRED for signing UserInfo Responses. If this is specified, the response will be JWT\n[JWT] serialized, and signed using JWS. The default, if omitted, is for the UserInfo Response to return the Claims\nas a UTF-8 encoded JSON object using the application/json content-type.",
-          "type": "string"
-        }
-      }
-    },
-    "oAuth2TokenIntrospection": {
-      "description": "https://tools.ietf.org/html/rfc7662",
-      "type": "object",
-      "title": "Introspection contains an access token's session data as specified by IETF RFC 7662, see:",
-      "required": [
-        "active"
-      ],
-      "properties": {
-        "active": {
-          "description": "Active is a boolean indicator of whether or not the presented token\nis currently active.  The specifics of a token's \"active\" state\nwill vary depending on the implementation of the authorization\nserver and the information it keeps about its tokens, but a \"true\"\nvalue return for the \"active\" property will generally indicate\nthat a given token has been issued by this authorization server,\nhas not been revoked by the resource owner, and is within its\ngiven time window of validity (e.g., after its issuance time and\nbefore its expiration time).",
-          "type": "boolean"
-        },
-        "aud": {
-          "description": "Audience contains a list of the token's intended audiences.",
-          "type": "array",
-          "items": {
-            "type": "string"
-          }
-        },
-        "client_id": {
-          "description": "ID is aclient identifier for the OAuth 2.0 client that\nrequested this token.",
-          "type": "string"
-        },
-        "exp": {
-          "description": "Expires at is an integer timestamp, measured in the number of seconds\nsince January 1 1970 UTC, indicating when this token will expire.",
-          "type": "integer",
-          "format": "int64"
-        },
-        "ext": {
-          "description": "Extra is arbitrary data set by the session.",
-          "type": "object",
-          "additionalProperties": true
-        },
-        "iat": {
-          "description": "Issued at is an integer timestamp, measured in the number of seconds\nsince January 1 1970 UTC, indicating when this token was\noriginally issued.",
-          "type": "integer",
-          "format": "int64"
-        },
-        "iss": {
-          "description": "IssuerURL is a string representing the issuer of this token",
-          "type": "string"
-        },
-        "nbf": {
-          "description": "NotBefore is an integer timestamp, measured in the number of seconds\nsince January 1 1970 UTC, indicating when this token is not to be\nused before.",
-          "type": "integer",
-          "format": "int64"
-        },
-        "obfuscated_subject": {
-          "description": "ObfuscatedSubject is set when the subject identifier algorithm was set to \"pairwise\" during authorization.\nIt is the `sub` value of the ID Token that was issued.",
-          "type": "string"
-        },
-        "scope": {
-          "description": "Scope is a JSON string containing a space-separated list of\nscopes associated with this token.",
-          "type": "string"
-        },
-        "sub": {
-          "description": "Subject of the token, as defined in JWT [RFC7519].\nUsually a machine-readable identifier of the resource owner who\nauthorized this token.",
-          "type": "string"
-        },
-        "token_type": {
-          "description": "TokenType is the introspected token's type, typically `Bearer`.",
-          "type": "string"
-        },
-        "token_use": {
-          "description": "TokenUse is the introspected token's use, for example `access_token` or `refresh_token`.",
-          "type": "string"
-        },
-        "username": {
-          "description": "Username is a human-readable identifier for the resource owner who\nauthorized this token.",
-          "type": "string"
-        }
-      }
-    },
-    "oauth2TokenResponse": {
-      "description": "The Access Token Response",
-      "type": "object",
-      "properties": {
-        "access_token": {
-          "type": "string"
-        },
-        "expires_in": {
-          "type": "integer",
-          "format": "int64"
-        },
-        "id_token": {
-          "type": "string"
-        },
-        "refresh_token": {
-          "type": "string"
-=======
->>>>>>> 10a3cd77
         },
         "summary": "Revokes Consent Sessions of a Subject for a Specific OAuth 2.0 Client",
         "tags": [
