---
id: advanced
title: Advanced OAuth2 and OpenID Connect Flows
---

## OAuth 2.0

### Audience

There are two types of audience concept in the context of OAuth 2.0 and OpenID
Connect:

1. OAuth 2.0: Access and Refresh Tokens are "internal-facing". The `aud` claim
   of an OAuth 2.0 Access and Refresh token defines at which _endpoints_ the
   token can be used.
2. OpenID Connect: The ID Token is "external-facing". The `aud` claim of an
   OpenID Connect ID Token defines which _clients_ should accept it.

While modifying the audience of an ID Token is not desirable, specifying the
audience of an OAuth 2.0 Access Token is. This is not defined as an IETF
Standard but is considered good practice in certain environments.

For this reason, Hydra allows you to control the aud claim of the access token.
To do so, you must specify the intended audiences in the OAuth 2.0 Client's
metadata on a per-client basis:

```
{
    "client_id": "...",
    "audience": ["https://api.my-cloud.com/user", "https://some-tenant.my-cloud.com/"]
}
```

The audience is a list of case-sensitive URLs. **URLs must not contain
whitespaces**.

#### OAuth 2.0 Authorization Code, Implicit, Hybrid Flows

When performing an OAuth 2.0 authorize code, implicit, or hybrid flow, you can
request audiences at the `/oauth2/auth` endpoint
`https://my-hydra.com/oauth2/auth?client_id=...&scope=...&audience=https%3A%2F%2Fapi.my-cloud.com%2Fuser+https%3A%2F%2Fsome-tenant.my-cloud.com%2F`
which requests audiences `https://api.my-cloud.com/user` and
`https://some-tenant.my-cloud.com/`.

The `audience` query parameter may contain multiple strings separated by a
url-encoded space (`+` or `%20`). The audience values themselves must also be
url encoded. The values will be validated against the whitelisted audiences
defined in the OAuth 2.0 Client:

- An OAuth 2.0 Client with the allowed audience `https://api.my-cloud/user` is
  allowed to request audience values `https://api.my-cloud/user`
  `https://api.my-cloud/user/1234` but not `https://api.my-cloud/not-user` nor
  `https://something-else/`.

The requested audience from the query parameter is then part of the login and
consent request payload as field `requested_access_token_audience`. You can then
alter the audience using `grant_audience.access_token` when accepting the
consent request:

```
hydra.acceptConsentRequest(challenge, {
  // ORY Hydra checks if requested audiences are allowed by the client, so we can simply echo this.
  grant_audience: {
    access_token: response.requested_access_token_audience,
    // or, for example:
    // access_token: ["https://api.my-cloud/not-user"]
  },

  // ... remember: false
  // ...
})
```

When introspecting the OAuth 2.0 Access Token, the response payload will include
the audience:

```
{
  "active": true,
  // ...
  "audience": ["https://api.my-cloud/user", "https://api.my-cloud/user/1234"]
}
```

#### OAuth 2.0 Client Credentials Grant

When performing the client credentials grant, the audience parameter from the
POST body of the `/oauth2/token` is decoded and validated according to the same
rules of the previous section, except for the login and consent part which does
not exist for this flow.

### JSON Web Tokens

ORY Hydra issues opaque OAuth 2.0 Access Tokens per default for the following
reasons:

1. **OAuth 2.0 Access Tokens represent internal state but are public
   knowledge:** An Access Token often contains internal data (e.g. session data)
   or other sensitive data (e.g. user roles and permissions) and is sometimes
   used as a means of transporting system-relevant information in a stateless
   manner. Therefore, making these tokens transparent (by using JSON Web Tokens
   as Access Tokens) comes with risk of exposing this information accidentally,
   and with the downside of not storing this information in the OAuth 2.0 Access
   Token at all.
2. **JSON Web Tokens can not hold secrets:** Unless encrypted, JSON Web Tokens
   can be read by everyone, including 3rd Parties. Therefore, they can not keep
   secrets. This point is similar to (1), but it is important to stress this.
3. **Access Tokens as JSON Web Tokens can not be revoked:** Well, you can revoke
   them, but they will be considered valid until the "expiry" of the token is
   reached. Unless, of course, you have a blacklist or check with Hydra if the
   token was revoked, which however defeats the purpose of using JSON Web Tokens
   in the first place.
4. **Certain OpenID Connect features will not work** when using JSON Web Tokens
   as Access Tokens, such as the pairwise subject identifier algorithm.
5. **There is a better solution: Use
   [ORY Oathkeeper](https://github.com/ory/oathkeeper)!** ORY Oathkeeper is a
   proxy you deploy in front of your services. It will "convert" ORY Hydra's
   opaque Access Tokens into JSON Web Tokens for your backend services. This
   allows your services to work without additional REST Calls while solving all
   previous points. **We really recommend this option if you want JWTs!**

If you are not convinced that ORY Oathkeeper is the right tool for the job, you
can still enable JSON Web Tokens in ORY Hydra by setting:

```yaml
strategies:
  access_token: jwt
```

Be aware that only access tokens are formatted as JSON Web Tokens. Refresh
tokens are not impacted by this strategy. By performing OAuth 2.0 Token
Introspection you can check if the token is still valid. If a token is revoked
or otherwise blacklisted, the OAuth 2.0 Token Introspection will return
`{ "active": false }`. This is useful when you do not want to rely only on the
token's expiry.

#### JSON Web Token Validation

You can validate JSON Web Tokens issued by ORY Hydra by pointing your `jwt`
library (e.g. [node-jwks-rsa](https://github.com/auth0/node-jwks-rsa)) to
`http://ory-hydra-public-api/.well-known/jwks.json`. All necessary keys are
available there.

#### Adding custom claims top-level to the Access Token

Assume you want to add custom claims to the access token with the following
code:

```typescript
let session: ConsentRequestSession = {
  access_token: {
    foo: 'bar'
  }
}
```

Then part of the resulting access token will look like this:

```json
{
  "ext": {
    "foo": "bar"
  }
}
```

If you instead want "foo" to be added top-level in the access token, you need to
set the configuration flag `oauth2.allowed_top_level_claims` like described in
[the reference Configuration](https://www.ory.sh/hydra/docs/reference/configuration).

Note: Any user defined allowed top level claim may not override standardized
access token claim names.

Configuring Hydra to allow "foo" as a top-level claim will result in the
following access token part (allowed claims get mirrored, for backwards
compatibility):

```json
{
  "foo": "bar",
  "ext": {
    "foo": "bar"
  }
}
```

#### Updating claims at token refresh

Hydra can be configured to retrieve updated token claims from an endpoint at
token refresh, which provides updated claims for a given subject and scopes.
This is similar to accepting consent request, where the application provides the
session data by calling Hydra Admin API.

:::note

This endpoint is called _before_ any logic in Ory Hydra is executed. If the
hook, for example, returns an error, the refresh token will remain unused!

:::note

You can configure `oauth2.refresh_token_hook` config key:

```yaml
oauth2:
  refresh_token_hook: https://my-example.app/token-refresh-hook
```

Hydra makes a `POST` request to this hook with the following payload:

```json
{
  "subject": "foo",
  "client_id": "bar",
  "granted_scopes": ["openid", "offline"],
  "granted_audience": []
}
```

Hook has to respond with `200 OK` and updated session data (i.e. "extra" claims)
for a token refresh to continue:

```json
{
  "session": {
    "access_token": {
      "foo": "bar"
    },
    "id_token": {
      "bar": "baz"
    }
  }
}
```

This will overwrite existing session data from the original consent request.

Hydra will gracefully deny refresh requests if the hook responds with
`403 Forbidden`. Any other response from the hook will fail refresh requests.

### OAuth 2.0 Client Authentication with private/public keypairs

<<<<<<< HEAD
Please head over to the
[RFC7523 Documentation](guides/oauth2-grant-type-jwt-bearer.mdx).
=======
ORY Hydra supports OAuth 2.0 Client Authentication with RSA and ECDSA
private/public keypairs with currently supported signing algorithms:

- RS256 (default), RS384, RS512
- PS256, PS384, PS512
- ES256, ES384, ES512
- EdDSA

This authentication method replaces the classic HTTP Basic Authorization and
HTTP POST Authorization schemes. Instead of sending the `client_id` and
`client_secret`, you authenticate the client with a signed JSON Web Token.

To enable this feature for a specific OAuth 2.0 Client, you must set
`token_endpoint_auth_method` to `private_key_jwt` and register the public key of
the RSA/ECDSA signing key either using the `jwks_uri` or `jwks` fields of the
client.

When authenticating the client at the token endpoint, you generate and sign
(with the RSA/ECDSA private key) a JSON Web Token with the following claims:

- `iss`: REQUIRED. Issuer. This MUST contain the client_id of the OAuth Client.
- `sub`: REQUIRED. Subject. This MUST contain the client_id of the OAuth Client.
- `aud`: REQUIRED. Audience. The aud (audience) Claim. Value that identifies the
  Authorization Server (ORY Hydra) as an intended audience. The Authorization
  Server MUST verify that it is an intended audience for the token. The Audience
  SHOULD be the URL of the Authorization Server's Token Endpoint.
- `jti`: REQUIRED. JWT ID. A unique identifier for the token, which can be used
  to prevent reuse of the token. These tokens MUST only be used once, unless
  conditions for reuse were negotiated between the parties; any such negotiation
  is beyond the scope of this specification.
- `exp`: REQUIRED. Expiration time on or after which the ID Token MUST NOT be
  accepted for processing.
- `iat`: OPTIONAL. Time at which the JWT was issued.

When making a request to the `/oauth2/token` endpoint, you include
`client_assertion_type=urn:ietf:params:oauth:client-assertion-type:jwt-bearer`
and `client_assertion=<signed-jwt>` in the request body:

```
POST /oauth2/token HTTP/1.1
Host: my-hydra.com
Content-Type: application/x-www-form-urlencoded

grant_type=authorization_code&
code=i1WsRn1uB1&
client_id=s6BhdRkqt3&
client_assertion_type=
urn%3Aietf%3Aparams%3Aoauth%3Aclient-assertion-type%3Ajwt-bearer&
client_assertion=PHNhbWxwOl ... ZT
```

Here's what a client with a `jwks` containing one RSA public key looks like:

```json
{
  "client_id": "rsa-client-jwks",
  "jwks": {
    "keys": [
      {
        "kty": "RSA",
        "n": "jL7h5wc-yeMUsHGJHc0xe9SbTdaLKXMHvcIHQck20Ji7SvrHPdTDQTvZtTDS_wJYbeShcCrliHvbJRSZhtEe0mPJpyWg3O_HkKy6_SyHepLK-_BR7HfcXYB6pVJCG3BW-lVMY7gl5sULFA74kNZH50h8hdmyWC9JgOHn0n3YLdaxSWlhctuwNPSwqwzY4qtN7_CZub81SXWpKiwj4UpyB10b8rM8qn35FS1hfsaFCVi0gQpd4vFDgFyqqpmiwq8oMr8RZ2mf0NMKCP3RXnMhy9Yq8O7lgG2t6g1g9noWbzZDUZNc54tv4WGFJ_rJZRz0jE_GR6v5sdqsDTdjFquPlQ",
        "e": "AQAB",
        "use": "sig",
        "kid": "rsa-jwk"
      }
    ]
  },
  "token_endpoint_auth_method": "private_key_jwt",
  "token_endpoint_auth_signing_alg": "RS256"
}
```

And here is how it looks like for a `jwks` including an ECDSA public key:

```json
{
  "client_id": "ecdsa-client-jwks",
  "jwks": {
    "keys": [
      {
        "kty": "EC",
        "use": "sig",
        "crv": "P-256",
        "kid": "ecdsa-jwk",
        "x": "nQjdhpecjZRlworpYk_TJAQBe4QbS8IwHY1DWkfR0w0",
        "y": "UQfLzHxhc4i3EETUeaAS1vDVFJ-Y01hIESiXqqS86Vc"
      }
    ]
  },
  "token_endpoint_auth_method": "private_key_jwt",
  "token_endpoint_auth_signing_alg": "ES256"
}
```

And here is how it looks like for a `jwks` including an EdDSA public key:

```json
{
  "client_id": "eddsa-client-jwks",
  "jwks": {
    "keys": [
      {
        "kty": "OKP",
        "use": "sig",
        "crv": "Ed25519",
        "kid": "eddsa-jwk",
        "x": "cg1qGqQGSF6xvzoDZVaDfxu0c2fPhUEuVHYUr1WYVXs"
      }
    ]
  },
  "token_endpoint_auth_method": "private_key_jwt",
  "token_endpoint_auth_signing_alg": "EdDSA"
}
```

And with `jwks_uri`:

```json
{
  "client_id": "client-jwks-uri",
  "jwks_uri": "http://path-to-my-public/keys.json",
  "token_endpoint_auth_method": "private_key_jwt",
  "token_endpoint_auth_signing_alg": "RS256"
}
```

The `jwks_uri` must return a JSON object containing the public keys associated
with the OAuth 2.0 Client:

```json
{
  "keys": [
    {
      "kty": "RSA",
      "n": "jL7h5wc-yeMUsHGJHc0xe9SbTdaLKXMHvcIHQck20Ji7SvrHPdTDQTvZtTDS_wJYbeShcCrliHvbJRSZhtEe0mPJpyWg3O_HkKy6_SyHepLK-_BR7HfcXYB6pVJCG3BW-lVMY7gl5sULFA74kNZH50h8hdmyWC9JgOHn0n3YLdaxSWlhctuwNPSwqwzY4qtN7_CZub81SXWpKiwj4UpyB10b8rM8qn35FS1hfsaFCVi0gQpd4vFDgFyqqpmiwq8oMr8RZ2mf0NMKCP3RXnMhy9Yq8O7lgG2t6g1g9noWbzZDUZNc54tv4WGFJ_rJZRz0jE_GR6v5sdqsDTdjFquPlQ",
      "e": "AQAB",
      "use": "sig",
      "kid": "rsa-jwk"
    }
  ]
}
```
>>>>>>> 4a734a24

## OpenID Connect

### Subject Identifier Algorithms

Hydra supports two
[Subject Identifier Algorithms](http://openid.net/specs/openid-connect-core-1_0.html#SubjectIDTypes):

- `public`: This provides the same `sub` (subject) value to all Clients
  (default).
- `pairwise`: This provides a different `sub` value to each Client, so as not to
  enable Clients to correlate the End-User's activities without permission.

You can enable either one or both algorithms using the following configuration
layout:

```yaml
oidc:
  subject_identifiers:
    supported_types:
      - public
      - pairwise
```

When `pairwise` is enabled, you must also set
`oidc.subject_identifiers.pairwise.salt`. The salt is used to obfuscate the
`sub` value:

```yaml
oidc:
  subject_identifiers:
    supported_types:
      - public
      - pairwise
    pairwise:
      salt: some-salt
```

**This value should not be changed once set in production. Changing it will
cause all client applications to receive new user IDs from ORY Hydra which will
lead to serious complications with authentication on their side!**

Each OAuth 2.0 Client has a configuration field `subject_type`. The value of
that `subject_type` is either `public` or `pairwise`. If the identifier
algorithm is enabled, ORY Hydra will choose the right strategy automatically.

While ORY Hydra handles `sub` obfuscation out of the box, you may also override
this value with your own obfuscated `sub` value by setting
`force_subject_identifier` when accepting the login challenge in your user login
app.

### Using login_hint with Different Subject

When a user already logged in with a subject(e.g. user-A), and she would like to
login as another user using login_hint(e.g. login_hint=user-B), directly
accepting the latter login request in your login provider will make hydra reply:
`Subject from payload does not match subject from previous authentication`

The suggested flow is:

Check the response from
[GET login request](reference/api.mdx#get-a-login-request), if both the
`subject` and `login_hint` are NOT empty and also NOT the same user, redirect
UserAgent to `request_url` which is appended with '?prompt=login'. This will
make hydra ignore the existing authentication, and allow your login provider to
login a different subject.

For more information on `prompt=login` and other options, please check
[Authentication Request](https://openid.net/specs/openid-connect-core-1_0.html#AuthRequest).<|MERGE_RESOLUTION|>--- conflicted
+++ resolved
@@ -239,153 +239,8 @@
 
 ### OAuth 2.0 Client Authentication with private/public keypairs
 
-<<<<<<< HEAD
 Please head over to the
 [RFC7523 Documentation](guides/oauth2-grant-type-jwt-bearer.mdx).
-=======
-ORY Hydra supports OAuth 2.0 Client Authentication with RSA and ECDSA
-private/public keypairs with currently supported signing algorithms:
-
-- RS256 (default), RS384, RS512
-- PS256, PS384, PS512
-- ES256, ES384, ES512
-- EdDSA
-
-This authentication method replaces the classic HTTP Basic Authorization and
-HTTP POST Authorization schemes. Instead of sending the `client_id` and
-`client_secret`, you authenticate the client with a signed JSON Web Token.
-
-To enable this feature for a specific OAuth 2.0 Client, you must set
-`token_endpoint_auth_method` to `private_key_jwt` and register the public key of
-the RSA/ECDSA signing key either using the `jwks_uri` or `jwks` fields of the
-client.
-
-When authenticating the client at the token endpoint, you generate and sign
-(with the RSA/ECDSA private key) a JSON Web Token with the following claims:
-
-- `iss`: REQUIRED. Issuer. This MUST contain the client_id of the OAuth Client.
-- `sub`: REQUIRED. Subject. This MUST contain the client_id of the OAuth Client.
-- `aud`: REQUIRED. Audience. The aud (audience) Claim. Value that identifies the
-  Authorization Server (ORY Hydra) as an intended audience. The Authorization
-  Server MUST verify that it is an intended audience for the token. The Audience
-  SHOULD be the URL of the Authorization Server's Token Endpoint.
-- `jti`: REQUIRED. JWT ID. A unique identifier for the token, which can be used
-  to prevent reuse of the token. These tokens MUST only be used once, unless
-  conditions for reuse were negotiated between the parties; any such negotiation
-  is beyond the scope of this specification.
-- `exp`: REQUIRED. Expiration time on or after which the ID Token MUST NOT be
-  accepted for processing.
-- `iat`: OPTIONAL. Time at which the JWT was issued.
-
-When making a request to the `/oauth2/token` endpoint, you include
-`client_assertion_type=urn:ietf:params:oauth:client-assertion-type:jwt-bearer`
-and `client_assertion=<signed-jwt>` in the request body:
-
-```
-POST /oauth2/token HTTP/1.1
-Host: my-hydra.com
-Content-Type: application/x-www-form-urlencoded
-
-grant_type=authorization_code&
-code=i1WsRn1uB1&
-client_id=s6BhdRkqt3&
-client_assertion_type=
-urn%3Aietf%3Aparams%3Aoauth%3Aclient-assertion-type%3Ajwt-bearer&
-client_assertion=PHNhbWxwOl ... ZT
-```
-
-Here's what a client with a `jwks` containing one RSA public key looks like:
-
-```json
-{
-  "client_id": "rsa-client-jwks",
-  "jwks": {
-    "keys": [
-      {
-        "kty": "RSA",
-        "n": "jL7h5wc-yeMUsHGJHc0xe9SbTdaLKXMHvcIHQck20Ji7SvrHPdTDQTvZtTDS_wJYbeShcCrliHvbJRSZhtEe0mPJpyWg3O_HkKy6_SyHepLK-_BR7HfcXYB6pVJCG3BW-lVMY7gl5sULFA74kNZH50h8hdmyWC9JgOHn0n3YLdaxSWlhctuwNPSwqwzY4qtN7_CZub81SXWpKiwj4UpyB10b8rM8qn35FS1hfsaFCVi0gQpd4vFDgFyqqpmiwq8oMr8RZ2mf0NMKCP3RXnMhy9Yq8O7lgG2t6g1g9noWbzZDUZNc54tv4WGFJ_rJZRz0jE_GR6v5sdqsDTdjFquPlQ",
-        "e": "AQAB",
-        "use": "sig",
-        "kid": "rsa-jwk"
-      }
-    ]
-  },
-  "token_endpoint_auth_method": "private_key_jwt",
-  "token_endpoint_auth_signing_alg": "RS256"
-}
-```
-
-And here is how it looks like for a `jwks` including an ECDSA public key:
-
-```json
-{
-  "client_id": "ecdsa-client-jwks",
-  "jwks": {
-    "keys": [
-      {
-        "kty": "EC",
-        "use": "sig",
-        "crv": "P-256",
-        "kid": "ecdsa-jwk",
-        "x": "nQjdhpecjZRlworpYk_TJAQBe4QbS8IwHY1DWkfR0w0",
-        "y": "UQfLzHxhc4i3EETUeaAS1vDVFJ-Y01hIESiXqqS86Vc"
-      }
-    ]
-  },
-  "token_endpoint_auth_method": "private_key_jwt",
-  "token_endpoint_auth_signing_alg": "ES256"
-}
-```
-
-And here is how it looks like for a `jwks` including an EdDSA public key:
-
-```json
-{
-  "client_id": "eddsa-client-jwks",
-  "jwks": {
-    "keys": [
-      {
-        "kty": "OKP",
-        "use": "sig",
-        "crv": "Ed25519",
-        "kid": "eddsa-jwk",
-        "x": "cg1qGqQGSF6xvzoDZVaDfxu0c2fPhUEuVHYUr1WYVXs"
-      }
-    ]
-  },
-  "token_endpoint_auth_method": "private_key_jwt",
-  "token_endpoint_auth_signing_alg": "EdDSA"
-}
-```
-
-And with `jwks_uri`:
-
-```json
-{
-  "client_id": "client-jwks-uri",
-  "jwks_uri": "http://path-to-my-public/keys.json",
-  "token_endpoint_auth_method": "private_key_jwt",
-  "token_endpoint_auth_signing_alg": "RS256"
-}
-```
-
-The `jwks_uri` must return a JSON object containing the public keys associated
-with the OAuth 2.0 Client:
-
-```json
-{
-  "keys": [
-    {
-      "kty": "RSA",
-      "n": "jL7h5wc-yeMUsHGJHc0xe9SbTdaLKXMHvcIHQck20Ji7SvrHPdTDQTvZtTDS_wJYbeShcCrliHvbJRSZhtEe0mPJpyWg3O_HkKy6_SyHepLK-_BR7HfcXYB6pVJCG3BW-lVMY7gl5sULFA74kNZH50h8hdmyWC9JgOHn0n3YLdaxSWlhctuwNPSwqwzY4qtN7_CZub81SXWpKiwj4UpyB10b8rM8qn35FS1hfsaFCVi0gQpd4vFDgFyqqpmiwq8oMr8RZ2mf0NMKCP3RXnMhy9Yq8O7lgG2t6g1g9noWbzZDUZNc54tv4WGFJ_rJZRz0jE_GR6v5sdqsDTdjFquPlQ",
-      "e": "AQAB",
-      "use": "sig",
-      "kid": "rsa-jwk"
-    }
-  ]
-}
-```
->>>>>>> 4a734a24
 
 ## OpenID Connect
 
