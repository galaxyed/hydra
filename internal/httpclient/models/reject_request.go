--- conflicted
+++ resolved
@@ -10,11 +10,7 @@
 	"github.com/go-openapi/swag"
 )
 
-<<<<<<< HEAD
-// RejectRequest RejectRequest RejectRequest RejectRequest The request payload used to accept a login or consent request.
-=======
 // RejectRequest The request payload used to accept a login or consent request.
->>>>>>> 0bd0b0dd
 //
 // swagger:model rejectRequest
 type RejectRequest struct {
