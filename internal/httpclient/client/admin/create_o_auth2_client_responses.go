// Code generated by go-swagger; DO NOT EDIT.

package admin

// This file was generated by the swagger tool.
// Editing this file might prove futile when you re-run the swagger generate command

import (
	"fmt"
	"io"

	"github.com/go-openapi/runtime"
	"github.com/go-openapi/strfmt"

	"github.com/ory/hydra/internal/httpclient/models"
)

// CreateOAuth2ClientReader is a Reader for the CreateOAuth2Client structure.
type CreateOAuth2ClientReader struct {
	formats strfmt.Registry
}

// ReadResponse reads a server response into the received o.
func (o *CreateOAuth2ClientReader) ReadResponse(response runtime.ClientResponse, consumer runtime.Consumer) (interface{}, error) {
	switch response.Code() {
	case 201:
		result := NewCreateOAuth2ClientCreated()
		if err := result.readResponse(response, consumer, o.formats); err != nil {
			return nil, err
		}
		return result, nil
	case 400:
		result := NewCreateOAuth2ClientBadRequest()
		if err := result.readResponse(response, consumer, o.formats); err != nil {
			return nil, err
		}
		return nil, result
	case 409:
		result := NewCreateOAuth2ClientConflict()
		if err := result.readResponse(response, consumer, o.formats); err != nil {
			return nil, err
		}
		return nil, result
	case 500:
		result := NewCreateOAuth2ClientInternalServerError()
		if err := result.readResponse(response, consumer, o.formats); err != nil {
			return nil, err
		}
		return nil, result
	default:
		return nil, runtime.NewAPIError("response status code does not match any response statuses defined for this endpoint in the swagger spec", response, response.Code())
	}
}

// NewCreateOAuth2ClientCreated creates a CreateOAuth2ClientCreated with default headers values
func NewCreateOAuth2ClientCreated() *CreateOAuth2ClientCreated {
	return &CreateOAuth2ClientCreated{}
}

/* CreateOAuth2ClientCreated describes a response with status code 201, with default header values.

oAuth2Client
*/
type CreateOAuth2ClientCreated struct {
	Payload *models.OAuth2Client
}

func (o *CreateOAuth2ClientCreated) Error() string {
	return fmt.Sprintf("[POST /clients][%d] createOAuth2ClientCreated  %+v", 201, o.Payload)
}
func (o *CreateOAuth2ClientCreated) GetPayload() *models.OAuth2Client {
	return o.Payload
}

func (o *CreateOAuth2ClientCreated) readResponse(response runtime.ClientResponse, consumer runtime.Consumer, formats strfmt.Registry) error {

	o.Payload = new(models.OAuth2Client)

	// response payload
	if err := consumer.Consume(response.Body(), o.Payload); err != nil && err != io.EOF {
		return err
	}

	return nil
}

// NewCreateOAuth2ClientBadRequest creates a CreateOAuth2ClientBadRequest with default headers values
func NewCreateOAuth2ClientBadRequest() *CreateOAuth2ClientBadRequest {
	return &CreateOAuth2ClientBadRequest{}
}

/* CreateOAuth2ClientBadRequest describes a response with status code 400, with default header values.

jsonError
*/
type CreateOAuth2ClientBadRequest struct {
	Payload *models.JSONError
}

func (o *CreateOAuth2ClientBadRequest) Error() string {
	return fmt.Sprintf("[POST /clients][%d] createOAuth2ClientBadRequest  %+v", 400, o.Payload)
}
<<<<<<< HEAD
func (o *CreateOAuth2ClientBadRequest) GetPayload() *models.GenericError {
=======

func (o *CreateOAuth2ClientBadRequest) GetPayload() *models.JSONError {
>>>>>>> db73b441
	return o.Payload
}

func (o *CreateOAuth2ClientBadRequest) readResponse(response runtime.ClientResponse, consumer runtime.Consumer, formats strfmt.Registry) error {

	o.Payload = new(models.JSONError)

	// response payload
	if err := consumer.Consume(response.Body(), o.Payload); err != nil && err != io.EOF {
		return err
	}

	return nil
}

// NewCreateOAuth2ClientConflict creates a CreateOAuth2ClientConflict with default headers values
func NewCreateOAuth2ClientConflict() *CreateOAuth2ClientConflict {
	return &CreateOAuth2ClientConflict{}
}

/* CreateOAuth2ClientConflict describes a response with status code 409, with default header values.

jsonError
*/
type CreateOAuth2ClientConflict struct {
	Payload *models.JSONError
}

func (o *CreateOAuth2ClientConflict) Error() string {
	return fmt.Sprintf("[POST /clients][%d] createOAuth2ClientConflict  %+v", 409, o.Payload)
}
<<<<<<< HEAD
func (o *CreateOAuth2ClientConflict) GetPayload() *models.GenericError {
=======

func (o *CreateOAuth2ClientConflict) GetPayload() *models.JSONError {
>>>>>>> db73b441
	return o.Payload
}

func (o *CreateOAuth2ClientConflict) readResponse(response runtime.ClientResponse, consumer runtime.Consumer, formats strfmt.Registry) error {

	o.Payload = new(models.JSONError)

	// response payload
	if err := consumer.Consume(response.Body(), o.Payload); err != nil && err != io.EOF {
		return err
	}

	return nil
}

// NewCreateOAuth2ClientInternalServerError creates a CreateOAuth2ClientInternalServerError with default headers values
func NewCreateOAuth2ClientInternalServerError() *CreateOAuth2ClientInternalServerError {
	return &CreateOAuth2ClientInternalServerError{}
}

/* CreateOAuth2ClientInternalServerError describes a response with status code 500, with default header values.

jsonError
*/
type CreateOAuth2ClientInternalServerError struct {
	Payload *models.JSONError
}

func (o *CreateOAuth2ClientInternalServerError) Error() string {
	return fmt.Sprintf("[POST /clients][%d] createOAuth2ClientInternalServerError  %+v", 500, o.Payload)
}
<<<<<<< HEAD
func (o *CreateOAuth2ClientInternalServerError) GetPayload() *models.GenericError {
=======

func (o *CreateOAuth2ClientInternalServerError) GetPayload() *models.JSONError {
>>>>>>> db73b441
	return o.Payload
}

func (o *CreateOAuth2ClientInternalServerError) readResponse(response runtime.ClientResponse, consumer runtime.Consumer, formats strfmt.Registry) error {

	o.Payload = new(models.JSONError)

	// response payload
	if err := consumer.Consume(response.Body(), o.Payload); err != nil && err != io.EOF {
		return err
	}

	return nil
}<|MERGE_RESOLUTION|>--- conflicted
+++ resolved
@@ -47,8 +47,9 @@
 			return nil, err
 		}
 		return nil, result
+
 	default:
-		return nil, runtime.NewAPIError("response status code does not match any response statuses defined for this endpoint in the swagger spec", response, response.Code())
+		return nil, runtime.NewAPIError("unknown error", response, response.Code())
 	}
 }
 
@@ -57,7 +58,7 @@
 	return &CreateOAuth2ClientCreated{}
 }
 
-/* CreateOAuth2ClientCreated describes a response with status code 201, with default header values.
+/*CreateOAuth2ClientCreated handles this case with default header values.
 
 oAuth2Client
 */
@@ -68,6 +69,7 @@
 func (o *CreateOAuth2ClientCreated) Error() string {
 	return fmt.Sprintf("[POST /clients][%d] createOAuth2ClientCreated  %+v", 201, o.Payload)
 }
+
 func (o *CreateOAuth2ClientCreated) GetPayload() *models.OAuth2Client {
 	return o.Payload
 }
@@ -89,7 +91,7 @@
 	return &CreateOAuth2ClientBadRequest{}
 }
 
-/* CreateOAuth2ClientBadRequest describes a response with status code 400, with default header values.
+/*CreateOAuth2ClientBadRequest handles this case with default header values.
 
 jsonError
 */
@@ -100,12 +102,8 @@
 func (o *CreateOAuth2ClientBadRequest) Error() string {
 	return fmt.Sprintf("[POST /clients][%d] createOAuth2ClientBadRequest  %+v", 400, o.Payload)
 }
-<<<<<<< HEAD
-func (o *CreateOAuth2ClientBadRequest) GetPayload() *models.GenericError {
-=======
 
 func (o *CreateOAuth2ClientBadRequest) GetPayload() *models.JSONError {
->>>>>>> db73b441
 	return o.Payload
 }
 
@@ -126,7 +124,7 @@
 	return &CreateOAuth2ClientConflict{}
 }
 
-/* CreateOAuth2ClientConflict describes a response with status code 409, with default header values.
+/*CreateOAuth2ClientConflict handles this case with default header values.
 
 jsonError
 */
@@ -137,12 +135,8 @@
 func (o *CreateOAuth2ClientConflict) Error() string {
 	return fmt.Sprintf("[POST /clients][%d] createOAuth2ClientConflict  %+v", 409, o.Payload)
 }
-<<<<<<< HEAD
-func (o *CreateOAuth2ClientConflict) GetPayload() *models.GenericError {
-=======
 
 func (o *CreateOAuth2ClientConflict) GetPayload() *models.JSONError {
->>>>>>> db73b441
 	return o.Payload
 }
 
@@ -163,7 +157,7 @@
 	return &CreateOAuth2ClientInternalServerError{}
 }
 
-/* CreateOAuth2ClientInternalServerError describes a response with status code 500, with default header values.
+/*CreateOAuth2ClientInternalServerError handles this case with default header values.
 
 jsonError
 */
@@ -174,12 +168,8 @@
 func (o *CreateOAuth2ClientInternalServerError) Error() string {
 	return fmt.Sprintf("[POST /clients][%d] createOAuth2ClientInternalServerError  %+v", 500, o.Payload)
 }
-<<<<<<< HEAD
-func (o *CreateOAuth2ClientInternalServerError) GetPayload() *models.GenericError {
-=======
 
 func (o *CreateOAuth2ClientInternalServerError) GetPayload() *models.JSONError {
->>>>>>> db73b441
 	return o.Payload
 }
 
