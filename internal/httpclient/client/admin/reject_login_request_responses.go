// Code generated by go-swagger; DO NOT EDIT.

package admin

// This file was generated by the swagger tool.
// Editing this file might prove futile when you re-run the swagger generate command

import (
	"fmt"
	"io"

	"github.com/go-openapi/runtime"
	"github.com/go-openapi/strfmt"

	"github.com/ory/hydra/internal/httpclient/models"
)

// RejectLoginRequestReader is a Reader for the RejectLoginRequest structure.
type RejectLoginRequestReader struct {
	formats strfmt.Registry
}

// ReadResponse reads a server response into the received o.
func (o *RejectLoginRequestReader) ReadResponse(response runtime.ClientResponse, consumer runtime.Consumer) (interface{}, error) {
	switch response.Code() {
	case 200:
		result := NewRejectLoginRequestOK()
		if err := result.readResponse(response, consumer, o.formats); err != nil {
			return nil, err
		}
		return result, nil
	case 400:
		result := NewRejectLoginRequestBadRequest()
		if err := result.readResponse(response, consumer, o.formats); err != nil {
			return nil, err
		}
		return nil, result
	case 401:
		result := NewRejectLoginRequestUnauthorized()
		if err := result.readResponse(response, consumer, o.formats); err != nil {
			return nil, err
		}
		return nil, result
	case 404:
		result := NewRejectLoginRequestNotFound()
		if err := result.readResponse(response, consumer, o.formats); err != nil {
			return nil, err
		}
		return nil, result
	case 500:
		result := NewRejectLoginRequestInternalServerError()
		if err := result.readResponse(response, consumer, o.formats); err != nil {
			return nil, err
		}
		return nil, result
	default:
		return nil, runtime.NewAPIError("response status code does not match any response statuses defined for this endpoint in the swagger spec", response, response.Code())
	}
}

// NewRejectLoginRequestOK creates a RejectLoginRequestOK with default headers values
func NewRejectLoginRequestOK() *RejectLoginRequestOK {
	return &RejectLoginRequestOK{}
}

/* RejectLoginRequestOK describes a response with status code 200, with default header values.

completedRequest
*/
type RejectLoginRequestOK struct {
	Payload *models.CompletedRequest
}

func (o *RejectLoginRequestOK) Error() string {
	return fmt.Sprintf("[PUT /oauth2/auth/requests/login/reject][%d] rejectLoginRequestOK  %+v", 200, o.Payload)
}
func (o *RejectLoginRequestOK) GetPayload() *models.CompletedRequest {
	return o.Payload
}

func (o *RejectLoginRequestOK) readResponse(response runtime.ClientResponse, consumer runtime.Consumer, formats strfmt.Registry) error {

	o.Payload = new(models.CompletedRequest)

	// response payload
	if err := consumer.Consume(response.Body(), o.Payload); err != nil && err != io.EOF {
		return err
	}

	return nil
}

// NewRejectLoginRequestBadRequest creates a RejectLoginRequestBadRequest with default headers values
func NewRejectLoginRequestBadRequest() *RejectLoginRequestBadRequest {
	return &RejectLoginRequestBadRequest{}
}

/* RejectLoginRequestBadRequest describes a response with status code 400, with default header values.

jsonError
*/
type RejectLoginRequestBadRequest struct {
	Payload *models.JSONError
}

func (o *RejectLoginRequestBadRequest) Error() string {
	return fmt.Sprintf("[PUT /oauth2/auth/requests/login/reject][%d] rejectLoginRequestBadRequest  %+v", 400, o.Payload)
}
<<<<<<< HEAD
func (o *RejectLoginRequestBadRequest) GetPayload() *models.GenericError {
=======

func (o *RejectLoginRequestBadRequest) GetPayload() *models.JSONError {
>>>>>>> db73b441
	return o.Payload
}

func (o *RejectLoginRequestBadRequest) readResponse(response runtime.ClientResponse, consumer runtime.Consumer, formats strfmt.Registry) error {

	o.Payload = new(models.JSONError)

	// response payload
	if err := consumer.Consume(response.Body(), o.Payload); err != nil && err != io.EOF {
		return err
	}

	return nil
}

// NewRejectLoginRequestUnauthorized creates a RejectLoginRequestUnauthorized with default headers values
func NewRejectLoginRequestUnauthorized() *RejectLoginRequestUnauthorized {
	return &RejectLoginRequestUnauthorized{}
}

/* RejectLoginRequestUnauthorized describes a response with status code 401, with default header values.

jsonError
*/
type RejectLoginRequestUnauthorized struct {
	Payload *models.JSONError
}

func (o *RejectLoginRequestUnauthorized) Error() string {
	return fmt.Sprintf("[PUT /oauth2/auth/requests/login/reject][%d] rejectLoginRequestUnauthorized  %+v", 401, o.Payload)
}
<<<<<<< HEAD
func (o *RejectLoginRequestUnauthorized) GetPayload() *models.GenericError {
=======

func (o *RejectLoginRequestUnauthorized) GetPayload() *models.JSONError {
>>>>>>> db73b441
	return o.Payload
}

func (o *RejectLoginRequestUnauthorized) readResponse(response runtime.ClientResponse, consumer runtime.Consumer, formats strfmt.Registry) error {

	o.Payload = new(models.JSONError)

	// response payload
	if err := consumer.Consume(response.Body(), o.Payload); err != nil && err != io.EOF {
		return err
	}

	return nil
}

// NewRejectLoginRequestNotFound creates a RejectLoginRequestNotFound with default headers values
func NewRejectLoginRequestNotFound() *RejectLoginRequestNotFound {
	return &RejectLoginRequestNotFound{}
}

/* RejectLoginRequestNotFound describes a response with status code 404, with default header values.

jsonError
*/
type RejectLoginRequestNotFound struct {
	Payload *models.JSONError
}

func (o *RejectLoginRequestNotFound) Error() string {
	return fmt.Sprintf("[PUT /oauth2/auth/requests/login/reject][%d] rejectLoginRequestNotFound  %+v", 404, o.Payload)
}
<<<<<<< HEAD
func (o *RejectLoginRequestNotFound) GetPayload() *models.GenericError {
=======

func (o *RejectLoginRequestNotFound) GetPayload() *models.JSONError {
>>>>>>> db73b441
	return o.Payload
}

func (o *RejectLoginRequestNotFound) readResponse(response runtime.ClientResponse, consumer runtime.Consumer, formats strfmt.Registry) error {

	o.Payload = new(models.JSONError)

	// response payload
	if err := consumer.Consume(response.Body(), o.Payload); err != nil && err != io.EOF {
		return err
	}

	return nil
}

// NewRejectLoginRequestInternalServerError creates a RejectLoginRequestInternalServerError with default headers values
func NewRejectLoginRequestInternalServerError() *RejectLoginRequestInternalServerError {
	return &RejectLoginRequestInternalServerError{}
}

/* RejectLoginRequestInternalServerError describes a response with status code 500, with default header values.

jsonError
*/
type RejectLoginRequestInternalServerError struct {
	Payload *models.JSONError
}

func (o *RejectLoginRequestInternalServerError) Error() string {
	return fmt.Sprintf("[PUT /oauth2/auth/requests/login/reject][%d] rejectLoginRequestInternalServerError  %+v", 500, o.Payload)
}
<<<<<<< HEAD
func (o *RejectLoginRequestInternalServerError) GetPayload() *models.GenericError {
=======

func (o *RejectLoginRequestInternalServerError) GetPayload() *models.JSONError {
>>>>>>> db73b441
	return o.Payload
}

func (o *RejectLoginRequestInternalServerError) readResponse(response runtime.ClientResponse, consumer runtime.Consumer, formats strfmt.Registry) error {

	o.Payload = new(models.JSONError)

	// response payload
	if err := consumer.Consume(response.Body(), o.Payload); err != nil && err != io.EOF {
		return err
	}

	return nil
}<|MERGE_RESOLUTION|>--- conflicted
+++ resolved
@@ -53,8 +53,9 @@
 			return nil, err
 		}
 		return nil, result
+
 	default:
-		return nil, runtime.NewAPIError("response status code does not match any response statuses defined for this endpoint in the swagger spec", response, response.Code())
+		return nil, runtime.NewAPIError("unknown error", response, response.Code())
 	}
 }
 
@@ -63,7 +64,7 @@
 	return &RejectLoginRequestOK{}
 }
 
-/* RejectLoginRequestOK describes a response with status code 200, with default header values.
+/*RejectLoginRequestOK handles this case with default header values.
 
 completedRequest
 */
@@ -74,6 +75,7 @@
 func (o *RejectLoginRequestOK) Error() string {
 	return fmt.Sprintf("[PUT /oauth2/auth/requests/login/reject][%d] rejectLoginRequestOK  %+v", 200, o.Payload)
 }
+
 func (o *RejectLoginRequestOK) GetPayload() *models.CompletedRequest {
 	return o.Payload
 }
@@ -95,7 +97,7 @@
 	return &RejectLoginRequestBadRequest{}
 }
 
-/* RejectLoginRequestBadRequest describes a response with status code 400, with default header values.
+/*RejectLoginRequestBadRequest handles this case with default header values.
 
 jsonError
 */
@@ -106,12 +108,8 @@
 func (o *RejectLoginRequestBadRequest) Error() string {
 	return fmt.Sprintf("[PUT /oauth2/auth/requests/login/reject][%d] rejectLoginRequestBadRequest  %+v", 400, o.Payload)
 }
-<<<<<<< HEAD
-func (o *RejectLoginRequestBadRequest) GetPayload() *models.GenericError {
-=======
 
 func (o *RejectLoginRequestBadRequest) GetPayload() *models.JSONError {
->>>>>>> db73b441
 	return o.Payload
 }
 
@@ -132,7 +130,7 @@
 	return &RejectLoginRequestUnauthorized{}
 }
 
-/* RejectLoginRequestUnauthorized describes a response with status code 401, with default header values.
+/*RejectLoginRequestUnauthorized handles this case with default header values.
 
 jsonError
 */
@@ -143,12 +141,8 @@
 func (o *RejectLoginRequestUnauthorized) Error() string {
 	return fmt.Sprintf("[PUT /oauth2/auth/requests/login/reject][%d] rejectLoginRequestUnauthorized  %+v", 401, o.Payload)
 }
-<<<<<<< HEAD
-func (o *RejectLoginRequestUnauthorized) GetPayload() *models.GenericError {
-=======
 
 func (o *RejectLoginRequestUnauthorized) GetPayload() *models.JSONError {
->>>>>>> db73b441
 	return o.Payload
 }
 
@@ -169,7 +163,7 @@
 	return &RejectLoginRequestNotFound{}
 }
 
-/* RejectLoginRequestNotFound describes a response with status code 404, with default header values.
+/*RejectLoginRequestNotFound handles this case with default header values.
 
 jsonError
 */
@@ -180,12 +174,8 @@
 func (o *RejectLoginRequestNotFound) Error() string {
 	return fmt.Sprintf("[PUT /oauth2/auth/requests/login/reject][%d] rejectLoginRequestNotFound  %+v", 404, o.Payload)
 }
-<<<<<<< HEAD
-func (o *RejectLoginRequestNotFound) GetPayload() *models.GenericError {
-=======
 
 func (o *RejectLoginRequestNotFound) GetPayload() *models.JSONError {
->>>>>>> db73b441
 	return o.Payload
 }
 
@@ -206,7 +196,7 @@
 	return &RejectLoginRequestInternalServerError{}
 }
 
-/* RejectLoginRequestInternalServerError describes a response with status code 500, with default header values.
+/*RejectLoginRequestInternalServerError handles this case with default header values.
 
 jsonError
 */
@@ -217,12 +207,8 @@
 func (o *RejectLoginRequestInternalServerError) Error() string {
 	return fmt.Sprintf("[PUT /oauth2/auth/requests/login/reject][%d] rejectLoginRequestInternalServerError  %+v", 500, o.Payload)
 }
-<<<<<<< HEAD
-func (o *RejectLoginRequestInternalServerError) GetPayload() *models.GenericError {
-=======
 
 func (o *RejectLoginRequestInternalServerError) GetPayload() *models.JSONError {
->>>>>>> db73b441
 	return o.Payload
 }
 
